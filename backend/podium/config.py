--- conflicted
+++ resolved
@@ -3,15 +3,11 @@
 from browser_use.llm import ChatGoogle
 from steel import Steel
 
-<<<<<<< HEAD
-environment = os.getenv("PYTHON_ENV", "development")
-
-print(f"Using environment: {environment}")
-=======
 # type: ignore
 
-print(f"Using environment: {os.getenv('ENV_FOR_DYNACONF', '')}")
->>>>>>> a8705535
+environment = os.getenv("PYTHON_ENV", "development")
+print(f"Using environment: {environment}")
+
 settings = Dynaconf(
     envvar_prefix="PODIUM",
     load_dotenv=True,
