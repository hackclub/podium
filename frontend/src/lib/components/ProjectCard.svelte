<script lang="ts">
  import { UsersService } from "$lib/client";
  import type { PrivateProject, Project } from "$lib/client/types.gen";
  import { handleError } from "$lib/misc";
  import { onMount } from "svelte";
  interface Props {
    project: PrivateProject | Project;
    isSelected: boolean;
    toggle: () => void;
    selectable?: boolean;
  }
  let credits = $state("");
  let loadingCredits = $state(true);
  let loadingImage = $state(true);

  let { project, isSelected, toggle, selectable = false }: Props = $props();
  onMount(async () => {
    // Merge project.collaborators and project.owner into a single array
    const allUserIds = [
      ...(project.collaborators || []),
      ...(project.owner || []),
    ];
    let names: string[] = [];
    for (const userId of allUserIds) {
      const {
        data,
        error: err,
        response,
      } = await UsersService.getUserPublicUsersUserIdGet({
        path: {
          user_id: userId,
        },
        throwOnError: false,
      });
      if (err) {
        handleError(err);
<<<<<<< HEAD
      } else if (data) {
        if (data.display_name) {
          names.push(data.display_name);
        }
        // https://developer.mozilla.org/en-US/docs/Web/JavaScript/Reference/Global_Objects/Intl/ListFormat/ListFormat#parameters
        const formatter = new Intl.ListFormat("en", {
          style: "short",
          type: "conjunction",
        });
        credits = formatter.format(names);
=======
      } else if (data && data.display_name) {
        names.push(data.display_name);
>>>>>>> 32e00108
      }
    }
    
    // Only format if we have valid names
    if (names.length > 0) {
      // https://developer.mozilla.org/en-US/docs/Web/JavaScript/Reference/Global_Objects/Intl/ListFormat/ListFormat#parameters
      const formatter = new Intl.ListFormat("en", {
        style: "short",
        type: "conjunction",
      });
      credits = formatter.format(names);
    } else {
      credits = "Unknown contributors";
    }
    loadingCredits = false;
  });

  // $inspect(project);
</script>

<button
  type="button"
  onclick={() => {
    if (selectable) {
      console.debug("card clicked");
      toggle();
    }
  }}
  onkeydown={selectable ? (e) => e.key === "Enter" && toggle() : null}
  aria-pressed={isSelected}
  disabled={!selectable}
  class="m-4"
>
  <div
    class="card card-sm bg-base-100 rounded transition-transform duration-200 border-solid border-base {isSelected
      ? 'border-info scale-110 border-2'
      : ''}"
  >
    <figure class="w-full relative">
      <img
        src={project.image_url}
        alt="Project"
        class="object-contain w-full h-auth max-h-48"
        loading="lazy"
        onload={() => (loadingImage = false)}
        onerror={() => (loadingImage = false)}
        style="opacity: {loadingImage ? 0 : 1}; transition: opacity 0.2s;"
      />
      {#if loadingImage}
        <div class="skeleton h-48 w-full absolute top-0 left-0"></div>
      {/if}
    </figure>
    <div class="card-body">
      <h2 class="card-title break-words overflow-x-auto">
        {project.name}
      </h2>
      <div class="divider my-0"></div>
      <p class="break-words text-sm">{project.description}</p>
      {#if loadingCredits}
        <div class="skeleton h-4 w-32"></div>
      {:else}
        <p class="break-words text-xs">{credits}</p>
      {/if}
      <div class="card-actions justify-end mt-2">
        <a href={project.repo} target="_blank" rel="noopener">
          <div class="badge badge-secondary badge-lg underline">Repo</div>
        </a>
        <a href={project.demo} target="_blank" rel="noopener">
          <div class="badge badge-primary badge-lg underline">Demo</div>
        </a>
      </div>
    </div>
  </div>
</button><|MERGE_RESOLUTION|>--- conflicted
+++ resolved
@@ -34,21 +34,8 @@
       });
       if (err) {
         handleError(err);
-<<<<<<< HEAD
-      } else if (data) {
-        if (data.display_name) {
-          names.push(data.display_name);
-        }
-        // https://developer.mozilla.org/en-US/docs/Web/JavaScript/Reference/Global_Objects/Intl/ListFormat/ListFormat#parameters
-        const formatter = new Intl.ListFormat("en", {
-          style: "short",
-          type: "conjunction",
-        });
-        credits = formatter.format(names);
-=======
       } else if (data && data.display_name) {
         names.push(data.display_name);
->>>>>>> 32e00108
       }
     }
     
