<script lang="ts">
  import "../app.css";
  import { Toaster } from "svelte-sonner";
  import { navigating, page } from "$app/state";
  let { children } = $props();
  import { onMount, onDestroy } from "svelte";
  import { themeChange } from "theme-change";
  import ThemeSwitcher from "$lib/components/ThemeSwitcher.svelte";
  import { setSystemTheme, returnLoadingText } from "$lib/misc";
  import Modal from "$lib/components/Modal.svelte";
  import { goto } from "$app/navigation";
  let aboutModal: Modal = $state() as Modal;
  let loadingText = $state(returnLoadingText());
  let loadingTextInterval: NodeJS.Timeout = $state() as NodeJS.Timeout;

  // Reactive variables for meta tags to ensure they update properly
  const title = $derived(page.data.title ? `${page.data.title} | Podium` : 'Podium');
  const description = $derived(
    page.data.meta?.find((m: { name: string; }) => m.name === 'description')?.content || 
    "Podium - Hack Club's open-source peer-judging platform for hackathons"
  );
  const additionalMeta = $derived(
    page.data.meta?.filter((m: { name: string; }) => m.name !== 'description') || []
  );

  onMount(() => {
    console.debug("Page data:", page.data);
    themeChange(false);
    setSystemTheme();

    // Update loading text every 4 seconds
    loadingTextInterval = setInterval(() => {
      loadingText = returnLoadingText();
    }, 4000);
  });

  onDestroy(() => {
    clearInterval(loadingTextInterval);
  });

  import { getAuthenticatedUser } from "$lib/user.svelte";

  // Check if user is authenticated
  const isAuthenticated = $derived.by(() => {
    try {
      const user = getAuthenticatedUser();
      return user && user.access_token && user.access_token !== "";
    } catch {
      return false;
    }
  });

  // Navigation options - some with dropdowns
  const navOptions = {
    "/": { label: "Home", icon: "home" },
    "/projects": { label: "Projects", icon: "projects" },
  };

  // Events section with dropdown
  const eventsSection = {
    main: { path: "/events", label: "My Events", icon: "events" },
    subItems: {
      "/events/create": { label: "Create Event", icon: "create" }
    }
  };

  // State for events dropdown
  let eventsExpanded = $state(false);

  // Helper function to check if current path matches events section
  const isInEventsSection = () => {
    return page.url.pathname.startsWith('/events');
  };

  // Auto-expand events section based on current path
  $effect(() => {
    eventsExpanded = isInEventsSection();
  });
</script>

<svelte:head>
  <title>{title}</title>
  <meta name="description" content={description} />
  {#each additionalMeta as { name, content }}
    <meta {name} {content} />
  {/each}
</svelte:head>

        <Toaster
        toastOptions={{
            unstyled: true,
            class: "toast alert",
            classes: {
              success: "alert-success",
              error: "alert-error",
              info: "alert-info",
              warning: "alert-warning",
              closeButton: "btn btn-sm btn-circle btn-ghost btn-error",
              cancelButton: "btn btn-sm btn-circle btn-ghost btn-error",
            }
        }} closeButton/>

{#if page.url.pathname !== '/login' && isAuthenticated}
<!-- Sidebar Layout for authenticated users -->
<div class="drawer lg:drawer-open">
  <input id="sidebar-drawer" type="checkbox" class="drawer-toggle" />
  <div class="drawer-content flex flex-col">
<<<<<<< HEAD
    <!-- Navbar -->
    <div class="navbar bg-base-300 w-full">
      <div class="navbar-start">
        <div class="lg:hidden">
          <label
            for="my-drawer-3"
            aria-label="open sidebar"
            class="btn btn-square btn-ghost"
          >
            <svg
              xmlns="http://www.w3.org/2000/svg"
              fill="none"
              viewBox="0 0 24 24"
              class="inline-block h-6 w-6 stroke-current"
            >
              <path
                stroke-linecap="round"
                stroke-linejoin="round"
                stroke-width="2"
                d="M4 6h16M4 12h16M4 18h16"
              ></path>
            </svg>
          </label>
        </div>
      </div>
      
      <div class="navbar-center">
        <a href="/" class="btn btn-ghost text-xl font-extrabold">Podium</a>
      </div>
      
      <div class="navbar-end">
        <div class="hidden lg:block">
          <ul class="menu menu-horizontal px-1">
            {#each Object.entries(navOptions) as [path, label]}
              <li>
                <a href={path}>{label}</a>
              </li>
            {/each}
          </ul>
        </div>
=======
    <!-- Top Navbar -->
    <div class="navbar bg-base-200 lg:hidden">
      <div class="flex-none">
        <label for="sidebar-drawer" aria-label="open sidebar" class="btn btn-square btn-ghost">
          <svg xmlns="http://www.w3.org/2000/svg" fill="none" viewBox="0 0 24 24" class="inline-block h-6 w-6 stroke-current">
            <path stroke-linecap="round" stroke-linejoin="round" stroke-width="2" d="M4 6h16M4 12h16M4 18h16"></path>
          </svg>
        </label>
      </div>
      <div class="flex-1">
        <a href="/" class="btn btn-ghost text-xl font-extrabold">Podium</a>
      </div>
      <div class="flex-none">
        <ThemeSwitcher />
      </div>
    </div>
    
    <!-- Main Content -->
    <div class="flex-1 p-6">
      <div class="bg-info text-center rounded-xl max-w-2xl mx-auto mb-6 p-4">
        <p class="text-info-content">
          Podium isn't working and need urgent help? DM @Angad Behl on Slack or call +1 (415) 570-4995.
        </p>
      </div>

      {#if navigating.to && navigating.type != "form"}
        <div class="flex items-center justify-center min-h-screen flex-col">
          <span class="loading loading-ball loading-lg mb-2"></span>
          <p>{loadingText}</p>
        </div>
      {:else}
        {@render children()}
      {/if}
    </div>
  </div>
  
  <!-- Sidebar -->
  <div class="drawer-side">
    <label for="sidebar-drawer" aria-label="close sidebar" class="drawer-overlay"></label>
    <div class="min-h-full w-80 bg-base-200 flex flex-col">
      <!-- Logo/Header -->
      <div class="p-6 border-b border-base-300">
        <a href="/" class="text-2xl font-extrabold text-primary">Podium</a>
        <p class="text-base-content/70 text-sm mt-1">Hackathon peer judging platform</p>
      </div>
      
      <!-- Navigation Menu -->
      <div class="flex-1 p-4">
        <ul class="menu menu-vertical space-y-2">
          {#each Object.entries(navOptions) as [path, { label, icon }]}
            <li>
              <a 
                href={path} 
                class="flex items-center gap-3 p-3 rounded-lg transition-colors"
                class:bg-primary={page.url.pathname === path}
                class:text-primary-content={page.url.pathname === path}
              >
                {#if icon === "home"}
                  <svg xmlns="http://www.w3.org/2000/svg" class="h-5 w-5" fill="none" viewBox="0 0 24 24" stroke="currentColor">
                    <path stroke-linecap="round" stroke-linejoin="round" stroke-width="2" d="m3 12 2-2m0 0 7-7 7 7M5 10v10a1 1 0 0 0 1 1h3m10-11 2 2m-2-2v10a1 1 0 0 1-1 1h-3m-6 0a1 1 0 0 0 1-1v-4a1 1 0 0 1 1-1h2a1 1 0 0 1 1 1v4a1 1 0 0 0 1 1m-6 0h6" />
                  </svg>
                {:else if icon === "projects"}
                  <svg xmlns="http://www.w3.org/2000/svg" class="h-5 w-5" fill="none" viewBox="0 0 24 24" stroke="currentColor">
                    <path stroke-linecap="round" stroke-linejoin="round" stroke-width="2" d="M19 11H5m14 0a2 2 0 012 2v6a2 2 0 01-2 2H5a2 2 0 01-2-2v-6a2 2 0 012-2m14 0V9a2 2 0 00-2-2M5 11V9a2 2 0 012-2m0 0V5a2 2 0 012-2h6a2 2 0 012 2v2M7 7h10" />
                  </svg>
                {/if}
                <span class="font-medium">{label}</span>
              </a>
            </li>
          {/each}
          
          <!-- Events Section with Dropdown -->
          <li>
            <button 
              onclick={() => {
                eventsExpanded = !eventsExpanded;
                goto('/events');
              }}
              class="flex items-center gap-3 p-3 rounded-lg transition-colors w-full text-left"
              class:bg-primary={isInEventsSection()}
              class:text-primary-content={isInEventsSection()}
            >
              <svg xmlns="http://www.w3.org/2000/svg" class="h-5 w-5" fill="none" viewBox="0 0 24 24" stroke="currentColor">
                <path stroke-linecap="round" stroke-linejoin="round" stroke-width="2" d="M8 7V3m8 4V3m-9 8h10M5 21h14a2 2 0 002-2V7a2 2 0 00-2-2H5a2 2 0 00-2-2v14a2 2 0 002 2z" />
              </svg>
              <span class="font-medium flex-1">{eventsSection.main.label}</span>
              <svg 
                xmlns="http://www.w3.org/2000/svg" 
                class="h-4 w-4 transition-transform duration-200"
                class:rotate-180={eventsExpanded}
                fill="none" 
                viewBox="0 0 24 24" 
                stroke="currentColor"
              >
                <path stroke-linecap="round" stroke-linejoin="round" stroke-width="2" d="M19 9l-7 7-7-7" />
              </svg>
            </button>
          </li>
          
          <!-- Events Sub-navigation -->
          {#if eventsExpanded}
            {#each Object.entries(eventsSection.subItems) as [subPath, { label, icon }]}
              <li class="ml-6">
                <a 
                  href={subPath} 
                  class="flex items-center gap-3 p-2 rounded-lg transition-colors text-sm"
                  class:bg-primary={page.url.pathname === subPath}
                  class:text-primary-content={page.url.pathname === subPath}
                >
                  <svg xmlns="http://www.w3.org/2000/svg" class="h-4 w-4" fill="none" viewBox="0 0 24 24" stroke="currentColor">
                    <path stroke-linecap="round" stroke-linejoin="round" stroke-width="2" d="M12 4v16m8-8H4" />
                  </svg>
                  <span>{label}</span>
                </a>
              </li>
            {/each}
          {/if}
        </ul>
>>>>>>> 35b71b31
      </div>
      
      <!-- Bottom Section -->
      <div class="p-4 border-t border-base-300">
        <div class="hidden lg:block mb-4">
          <ThemeSwitcher />
        </div>
      </div>
    </div>
  </div>
</div>
{:else}
<!-- Login page or unauthenticated users without sidebar -->
<div class="min-h-screen">
  <div class="navbar bg-base-200">
    <div class="flex-1">
      <a href="/" class="btn btn-ghost text-xl font-extrabold">Podium</a>
    </div>
    <div class="flex-none">
      <ThemeSwitcher />
    </div>
  </div>
  
  <div class="p-6">
    {#if navigating.to && navigating.type != "form"}
      <div class="flex items-center justify-center min-h-screen flex-col">
        <span class="loading loading-ball loading-lg mb-2"></span>
        <p>{loadingText}</p>
      </div>
    {:else}
      {@render children()}
    {/if}
  </div>
</div>
{/if}

<!-- Global Info Button -->
<div class="fixed bottom-4 right-4 z-50">
  <button
    class="btn btn-info btn-square btn-md font-serif font-light"
    aria-label="Info"
    onclick={() => {
      aboutModal.openModal();
    }}
  >
    ?
  </button>
</div>

<!-- About Modal -->
<Modal bind:this={aboutModal} title="About Podium">
  <p class="py-4">
    Podium is <a href="https://hackclub.com" class="hover-link"
      >Hack Club's
    </a> <a href="https://github.com/hackclub/podium" class="hover-link"
      >open-source</a
    >
    peer-judging platform for
    <a href="https://hackathons.hackclub.com/" class="hover-link"
      >hackathons</a
    >. If you encounter issues, feel free to
    <a href="https://github.com/hackclub/podium/issues" class="hover-link"
      >report</a
    >
    them. Need help? Ask on the
    <a href="https://hackclub.com/slack" class="hover-link">Slack</a>
    or email
    <a href="mailto:angad@hackclub.com" class="hover-link"
      >angad@hackclub.com</a
    >.
  </p>
  <p class="text-right">
    <a href="https://github.com/slashtechno" class="hover-link"
      >-Angad Behl</a
    >
  </p>
</Modal><|MERGE_RESOLUTION|>--- conflicted
+++ resolved
@@ -105,48 +105,6 @@
 <div class="drawer lg:drawer-open">
   <input id="sidebar-drawer" type="checkbox" class="drawer-toggle" />
   <div class="drawer-content flex flex-col">
-<<<<<<< HEAD
-    <!-- Navbar -->
-    <div class="navbar bg-base-300 w-full">
-      <div class="navbar-start">
-        <div class="lg:hidden">
-          <label
-            for="my-drawer-3"
-            aria-label="open sidebar"
-            class="btn btn-square btn-ghost"
-          >
-            <svg
-              xmlns="http://www.w3.org/2000/svg"
-              fill="none"
-              viewBox="0 0 24 24"
-              class="inline-block h-6 w-6 stroke-current"
-            >
-              <path
-                stroke-linecap="round"
-                stroke-linejoin="round"
-                stroke-width="2"
-                d="M4 6h16M4 12h16M4 18h16"
-              ></path>
-            </svg>
-          </label>
-        </div>
-      </div>
-      
-      <div class="navbar-center">
-        <a href="/" class="btn btn-ghost text-xl font-extrabold">Podium</a>
-      </div>
-      
-      <div class="navbar-end">
-        <div class="hidden lg:block">
-          <ul class="menu menu-horizontal px-1">
-            {#each Object.entries(navOptions) as [path, label]}
-              <li>
-                <a href={path}>{label}</a>
-              </li>
-            {/each}
-          </ul>
-        </div>
-=======
     <!-- Top Navbar -->
     <div class="navbar bg-base-200 lg:hidden">
       <div class="flex-none">
@@ -161,6 +119,8 @@
       </div>
       <div class="flex-none">
         <ThemeSwitcher />
+      </div>
+    </div>
       </div>
     </div>
     
@@ -265,7 +225,6 @@
             {/each}
           {/if}
         </ul>
->>>>>>> 35b71b31
       </div>
       
       <!-- Bottom Section -->
